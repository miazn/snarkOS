--- conflicted
+++ resolved
@@ -13,12 +13,8 @@
         dpc::{DPCScheme, Record},
         objects::Ledger,
     };
-<<<<<<< HEAD
+    use snarkos_objects::{dpc::DPCTransactions, Block};
     use snarkos_storage::test_data::*;
-=======
-    use snarkos_objects::{dpc::DPCTransactions, Block};
-    use snarkos_storage::LedgerStorage;
->>>>>>> ddf03af9
     use snarkos_utilities::{bytes::ToBytes, to_bytes};
 
     use rand::thread_rng;
@@ -99,7 +95,7 @@
 
         let mut transactions = DPCTransactions::new();
 
-        println!("Create a payment transaction transaction");
+        println!("Create a payment transaction");
 
         let (spend_records, transaction) = ConsensusParameters::create_transaction(
             &parameters,
@@ -171,12 +167,6 @@
             );
         }
 
-<<<<<<< HEAD
         kill_storage(ledger);
-=======
-        let path = ledger.storage.storage.path().to_owned();
-        drop(ledger);
-        LedgerStorage::<Tx, <Components as BaseDPCComponents>::MerkleParameters>::destroy_storage(path).unwrap();
->>>>>>> ddf03af9
     }
 }