// Copyright (C) 2019-2021 Aleo Systems Inc.
// This file is part of the snarkOS library.

// The snarkOS library is free software: you can redistribute it and/or modify
// it under the terms of the GNU General Public License as published by
// the Free Software Foundation, either version 3 of the License, or
// (at your option) any later version.

// The snarkOS library is distributed in the hope that it will be useful,
// but WITHOUT ANY WARRANTY; without even the implied warranty of
// MERCHANTABILITY or FITNESS FOR A PARTICULAR PURPOSE. See the
// GNU General Public License for more details.

// You should have received a copy of the GNU General Public License
// along with the snarkOS library. If not, see <https://www.gnu.org/licenses/>.

use crate::sync::{create_test_consensus, TestBlocks};
use snarkos_storage::*;
use snarkvm_dpc::{DatabaseTransaction, Op, Storage};

use rand::prelude::*;

#[tokio::test]
async fn valid_storage_validates() {
    let consensus = create_test_consensus();

    let blocks = TestBlocks::load(Some(5), "test_blocks_100_1").0;
    for block in blocks {
        consensus.receive_block(&block, false).await.unwrap();
    }

    assert!(consensus.ledger.validate(None, FixMode::Nothing).await);
}

#[tokio::test]
async fn validator_vs_a_missing_serial_number() {
    let consensus = create_test_consensus();

    let blocks = TestBlocks::load(Some(5), "test_blocks_100_1").0;
    for block in blocks {
        consensus.receive_block(&block, false).await.unwrap();
    }

    // Remove a random tx serial number.
    let stored_sns = consensus.ledger.storage.get_col(COL_SERIAL_NUMBER).unwrap();
    let random_sn = &stored_sns.choose(&mut thread_rng()).unwrap().0;
    let mut database_transaction = DatabaseTransaction::new();
    database_transaction.push(Op::Delete {
        col: COL_SERIAL_NUMBER,
        key: random_sn.to_vec(),
    });
    consensus.ledger.storage.batch(database_transaction).unwrap();

    assert!(!consensus.ledger.validate(None, FixMode::Nothing).await);
    // Currently unsupported.
    // assert!(consensus.ledger.validate(None, FixMode::MissingTestnet1TransactionComponents));
}

#[tokio::test]
async fn validator_vs_a_missing_commitment() {
    let consensus = create_test_consensus();

    let blocks = TestBlocks::load(Some(5), "test_blocks_100_1").0;
    for block in blocks {
        consensus.receive_block(&block, false).await.unwrap();
    }

    // Remove a random tx commitment.
    let stored_cms = consensus.ledger.storage.get_col(COL_COMMITMENT).unwrap();
    let random_cm = &stored_cms.choose(&mut thread_rng()).unwrap().0;
    let mut database_transaction = DatabaseTransaction::new();
    database_transaction.push(Op::Delete {
        col: COL_COMMITMENT,
        key: random_cm.to_vec(),
    });
    consensus.ledger.storage.batch(database_transaction).unwrap();

    assert!(!consensus.ledger.validate(None, FixMode::Nothing).await);
    // Currently unsupported
    // assert!(consensus.ledger.validate(None, FixMode::MissingTestnet1TransactionComponents));
}

#[tokio::test]
async fn validator_vs_a_missing_memorandum() {
    let consensus = create_test_consensus();

    let blocks = TestBlocks::load(Some(5), "test_blocks_100_1").0;
    for block in blocks {
        consensus.receive_block(&block, false).await.unwrap();
    }

    // Remove a random memo.
    let stored_memos = consensus.ledger.storage.get_col(COL_MEMO).unwrap();
    let random_memo = &stored_memos.choose(&mut thread_rng()).unwrap().0;
    let mut database_transaction = DatabaseTransaction::new();
    database_transaction.push(Op::Delete {
        col: COL_MEMO,
        key: random_memo.to_vec(),
    });
    consensus.ledger.storage.batch(database_transaction).unwrap();

    assert!(!consensus.ledger.validate(None, FixMode::Nothing).await);
    // Currently unsupported
    // assert!(consensus.ledger.validate(None, FixMode::MissingTestnet1TransactionComponents));
}

#[tokio::test]
async fn validator_vs_a_missing_digest() {
    let consensus = create_test_consensus();

    let blocks = TestBlocks::load(Some(5), "test_blocks_100_1").0;
    for block in blocks {
        consensus.receive_block(&block, false).await.unwrap();
    }

    // Remove a random digest.
    let stored_digests = consensus.ledger.storage.get_col(COL_DIGEST).unwrap();
    let random_digest = &stored_digests.choose(&mut thread_rng()).unwrap().0;
    let mut database_transaction = DatabaseTransaction::new();
    database_transaction.push(Op::Delete {
        col: COL_DIGEST,
        key: random_digest.to_vec(),
    });
    consensus.ledger.storage.batch(database_transaction).unwrap();

<<<<<<< HEAD
    assert!(!consensus.ledger.validate(None, FixMode::Nothing));
    assert!(
        consensus
            .ledger
            .validate(None, FixMode::MissingTestnet1TransactionComponents)
    );
=======
    assert!(!consensus.ledger.validate(None, FixMode::Nothing).await);
    assert!(consensus.ledger.validate(None, FixMode::MissingTxComponents).await);
>>>>>>> 597ebf64
}

#[tokio::test]
async fn validator_vs_a_superfluous_serial_number() {
    let consensus = create_test_consensus();

    let blocks = TestBlocks::load(Some(5), "test_blocks_100_1").0;
    for block in blocks {
        consensus.receive_block(&block, false).await.unwrap();
    }

    // Add an extra random tx serial number.
    let mut database_transaction = DatabaseTransaction::new();
    let current_sn_idx = consensus.ledger.current_sn_index().unwrap() as u32;
    database_transaction.push(Op::Insert {
        col: COL_SERIAL_NUMBER,
        key: vec![0; 32],
        value: (current_sn_idx + 1).to_le_bytes().to_vec(),
    });
    database_transaction.push(Op::Insert {
        col: COL_META,
        key: KEY_CURR_SN_INDEX.as_bytes().to_vec(),
        value: (current_sn_idx + 1).to_le_bytes().to_vec(),
    });
    consensus.ledger.storage.batch(database_transaction).unwrap();

<<<<<<< HEAD
    assert!(!consensus.ledger.validate(None, FixMode::Nothing));
    assert!(
        consensus
            .ledger
            .validate(None, FixMode::SuperfluousTestnet1TransactionComponents)
    );
=======
    assert!(!consensus.ledger.validate(None, FixMode::Nothing).await);
    assert!(consensus.ledger.validate(None, FixMode::SuperfluousTxComponents).await);
>>>>>>> 597ebf64
}

#[tokio::test]
async fn validator_vs_a_superfluous_commitment() {
    let consensus = create_test_consensus();

    let blocks = TestBlocks::load(Some(5), "test_blocks_100_1").0;
    for block in blocks {
        consensus.receive_block(&block, false).await.unwrap();
    }

    // Add an extra random tx commitment.
    let mut database_transaction = DatabaseTransaction::new();
    let current_cm_idx = consensus.ledger.current_cm_index().unwrap() as u32;
    database_transaction.push(Op::Insert {
        col: COL_COMMITMENT,
        key: vec![0; 32],
        value: (current_cm_idx + 1).to_le_bytes().to_vec(),
    });
    database_transaction.push(Op::Insert {
        col: COL_META,
        key: KEY_CURR_CM_INDEX.as_bytes().to_vec(),
        value: (current_cm_idx + 1).to_le_bytes().to_vec(),
    });
    consensus.ledger.storage.batch(database_transaction).unwrap();

<<<<<<< HEAD
    assert!(!consensus.ledger.validate(None, FixMode::Nothing));
    assert!(
        consensus
            .ledger
            .validate(None, FixMode::SuperfluousTestnet1TransactionComponents)
    );
=======
    assert!(!consensus.ledger.validate(None, FixMode::Nothing).await);
    assert!(consensus.ledger.validate(None, FixMode::SuperfluousTxComponents).await);
>>>>>>> 597ebf64
}

#[tokio::test]
async fn validator_vs_a_superfluous_memorandum() {
    let consensus = create_test_consensus();

    let blocks = TestBlocks::load(Some(5), "test_blocks_100_1").0;
    for block in blocks {
        consensus.receive_block(&block, false).await.unwrap();
    }

    // Add an extra random memo.
    let mut database_transaction = DatabaseTransaction::new();
    let current_memo_idx = consensus.ledger.current_memo_index().unwrap() as u32;
    database_transaction.push(Op::Insert {
        col: COL_MEMO,
        key: vec![9; 32], // apparently a memo filled with zeros is already stored
        value: (current_memo_idx + 1).to_le_bytes().to_vec(),
    });
    database_transaction.push(Op::Insert {
        col: COL_META,
        key: KEY_CURR_MEMO_INDEX.as_bytes().to_vec(),
        value: (current_memo_idx + 1).to_le_bytes().to_vec(),
    });
    consensus.ledger.storage.batch(database_transaction).unwrap();

<<<<<<< HEAD
    assert!(!consensus.ledger.validate(None, FixMode::Nothing));
    assert!(
        consensus
            .ledger
            .validate(None, FixMode::SuperfluousTestnet1TransactionComponents)
    );
=======
    assert!(!consensus.ledger.validate(None, FixMode::Nothing).await);
    assert!(consensus.ledger.validate(None, FixMode::SuperfluousTxComponents).await);
>>>>>>> 597ebf64
}

#[tokio::test]
async fn validator_vs_a_superfluous_digest() {
    let consensus = create_test_consensus();

    let blocks = TestBlocks::load(Some(5), "test_blocks_100_1").0;
    for block in blocks {
        consensus.receive_block(&block, false).await.unwrap();
    }

    // Add an extra random digest.
    let mut database_transaction = DatabaseTransaction::new();
    database_transaction.push(Op::Insert {
        col: COL_DIGEST,
        key: vec![0; 32],
        value: (consensus.ledger.get_current_block_height() + 1).to_le_bytes().to_vec(),
    });
    consensus.ledger.storage.batch(database_transaction).unwrap();

<<<<<<< HEAD
    assert!(!consensus.ledger.validate(None, FixMode::Nothing));
    assert!(
        consensus
            .ledger
            .validate(None, FixMode::SuperfluousTestnet1TransactionComponents)
    );
=======
    assert!(!consensus.ledger.validate(None, FixMode::Nothing).await);
    assert!(consensus.ledger.validate(None, FixMode::SuperfluousTxComponents).await);
>>>>>>> 597ebf64
}

#[ignore]
#[tokio::test]
async fn validator_vs_a_very_broken_db() {
    tracing_subscriber::fmt::init();

    let consensus = create_test_consensus();

    let blocks = TestBlocks::load(Some(10), "test_blocks_100_1").0;
    for block in blocks {
        consensus.receive_block(&block, false).await.unwrap();
    }

    let mut database_transaction = DatabaseTransaction::new();

    // Delete all tx-related items.
    for col in [COL_SERIAL_NUMBER, COL_COMMITMENT, COL_MEMO, COL_DIGEST].iter() {
        let stored_col = consensus.ledger.storage.get_col(*col).unwrap();
        for key in stored_col.into_iter().map(|(key, _val)| key) {
            database_transaction.push(Op::Delete {
                col: *col,
                key: key.into_vec(),
            });
        }
    }

    consensus.ledger.storage.batch(database_transaction).unwrap();

    let now = std::time::Instant::now();
    assert!(!consensus.ledger.validate(None, FixMode::Nothing).await);
    tracing::info!("Storage validated in {}ms", now.elapsed().as_millis());
}<|MERGE_RESOLUTION|>--- conflicted
+++ resolved
@@ -123,17 +123,13 @@
     });
     consensus.ledger.storage.batch(database_transaction).unwrap();
 
-<<<<<<< HEAD
-    assert!(!consensus.ledger.validate(None, FixMode::Nothing));
+    assert!(!consensus.ledger.validate(None, FixMode::Nothing).await);
     assert!(
         consensus
             .ledger
             .validate(None, FixMode::MissingTestnet1TransactionComponents)
-    );
-=======
-    assert!(!consensus.ledger.validate(None, FixMode::Nothing).await);
-    assert!(consensus.ledger.validate(None, FixMode::MissingTxComponents).await);
->>>>>>> 597ebf64
+            .await
+    );
 }
 
 #[tokio::test]
@@ -160,17 +156,13 @@
     });
     consensus.ledger.storage.batch(database_transaction).unwrap();
 
-<<<<<<< HEAD
-    assert!(!consensus.ledger.validate(None, FixMode::Nothing));
-    assert!(
-        consensus
-            .ledger
-            .validate(None, FixMode::SuperfluousTestnet1TransactionComponents)
-    );
-=======
-    assert!(!consensus.ledger.validate(None, FixMode::Nothing).await);
-    assert!(consensus.ledger.validate(None, FixMode::SuperfluousTxComponents).await);
->>>>>>> 597ebf64
+    assert!(!consensus.ledger.validate(None, FixMode::Nothing).await);
+    assert!(
+        consensus
+            .ledger
+            .validate(None, FixMode::SuperfluousTestnet1TransactionComponents)
+            .await
+    );
 }
 
 #[tokio::test]
@@ -197,17 +189,13 @@
     });
     consensus.ledger.storage.batch(database_transaction).unwrap();
 
-<<<<<<< HEAD
-    assert!(!consensus.ledger.validate(None, FixMode::Nothing));
-    assert!(
-        consensus
-            .ledger
-            .validate(None, FixMode::SuperfluousTestnet1TransactionComponents)
-    );
-=======
-    assert!(!consensus.ledger.validate(None, FixMode::Nothing).await);
-    assert!(consensus.ledger.validate(None, FixMode::SuperfluousTxComponents).await);
->>>>>>> 597ebf64
+    assert!(!consensus.ledger.validate(None, FixMode::Nothing).await);
+    assert!(
+        consensus
+            .ledger
+            .validate(None, FixMode::SuperfluousTestnet1TransactionComponents)
+            .await
+    );
 }
 
 #[tokio::test]
@@ -234,17 +222,13 @@
     });
     consensus.ledger.storage.batch(database_transaction).unwrap();
 
-<<<<<<< HEAD
-    assert!(!consensus.ledger.validate(None, FixMode::Nothing));
-    assert!(
-        consensus
-            .ledger
-            .validate(None, FixMode::SuperfluousTestnet1TransactionComponents)
-    );
-=======
-    assert!(!consensus.ledger.validate(None, FixMode::Nothing).await);
-    assert!(consensus.ledger.validate(None, FixMode::SuperfluousTxComponents).await);
->>>>>>> 597ebf64
+    assert!(!consensus.ledger.validate(None, FixMode::Nothing).await);
+    assert!(
+        consensus
+            .ledger
+            .validate(None, FixMode::SuperfluousTestnet1TransactionComponents)
+            .await
+    );
 }
 
 #[tokio::test]
@@ -265,17 +249,13 @@
     });
     consensus.ledger.storage.batch(database_transaction).unwrap();
 
-<<<<<<< HEAD
-    assert!(!consensus.ledger.validate(None, FixMode::Nothing));
-    assert!(
-        consensus
-            .ledger
-            .validate(None, FixMode::SuperfluousTestnet1TransactionComponents)
-    );
-=======
-    assert!(!consensus.ledger.validate(None, FixMode::Nothing).await);
-    assert!(consensus.ledger.validate(None, FixMode::SuperfluousTxComponents).await);
->>>>>>> 597ebf64
+    assert!(!consensus.ledger.validate(None, FixMode::Nothing).await);
+    assert!(
+        consensus
+            .ledger
+            .validate(None, FixMode::SuperfluousTestnet1TransactionComponents)
+            .await
+    );
 }
 
 #[ignore]
