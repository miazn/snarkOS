[package]
name = "snarkos-errors"
version = "0.8.0"
authors = ["The Aleo Team <hello@aleo.org"]
description = "Errors for a decentralized record system"
homepage = "https://aleo.org"
repository = "https://github.com/AleoHQ/snarkOS"
keywords = ["cryptography", "blockchain", "decentralized", "record", "zkSNARK"]
categories = ["cryptography"]
include = ["Cargo.toml", "src", "README.md", "LICENSE.md"]
license = "GPL-3.0"
edition = "2018"

[dependencies]
base58 = { version = "0.1" }
bech32 = { version = "0.6" }
<<<<<<< HEAD
bincode = { version = "1.2.0" }
curl = { version = "0.4.30", optional = true }
=======
bincode = { version = "1.3.1" }
curl = { version = "0.4.29", optional = true }
>>>>>>> e351cf28
hex = { version = "0.4.2" }
jsonrpc-core = { version = "14.2.0" }
rocksdb = { version = "0.13.0", optional = true }
thiserror = { version = "1.0" }

[dev-dependencies]
curl = { version = "0.4.30" }

[features]
default = [ "librocksdb", "remote" ]
librocksdb = [ "rocksdb" ]
remote = [ "curl" ]<|MERGE_RESOLUTION|>--- conflicted
+++ resolved
@@ -14,13 +14,8 @@
 [dependencies]
 base58 = { version = "0.1" }
 bech32 = { version = "0.6" }
-<<<<<<< HEAD
-bincode = { version = "1.2.0" }
+bincode = { version = "1.3.1" }
 curl = { version = "0.4.30", optional = true }
-=======
-bincode = { version = "1.3.1" }
-curl = { version = "0.4.29", optional = true }
->>>>>>> e351cf28
 hex = { version = "0.4.2" }
 jsonrpc-core = { version = "14.2.0" }
 rocksdb = { version = "0.13.0", optional = true }
