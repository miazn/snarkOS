--- conflicted
+++ resolved
@@ -69,11 +69,7 @@
 #path = "../../../snarkVM/synthesizer"
 git = "https://github.com/AleoNet/snarkVM.git"
 rev = "6142144"
-<<<<<<< HEAD
-version = "=1.0.0"
-=======
 #version = "=1.0.0"
->>>>>>> 04eea6bb
 default-features = false
 optional = true
 
