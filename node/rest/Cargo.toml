[package]
name = "snarkos-node-rest"
version = "3.1.0"
authors = [ "The Aleo Team <hello@aleo.org>" ]
description = "A REST API server for a decentralized virtual machine"
homepage = "https://aleo.org"
repository = "https://github.com/AleoNet/snarkOS"
keywords = [
  "aleo",
  "cryptography",
  "blockchain",
  "decentralized",
  "zero-knowledge"
]
categories = [ "cryptography", "cryptography::cryptocurrencies", "os" ]
license = "Apache-2.0"
edition = "2021"

[features]
default = [ "parallel" ]
parallel = [ "rayon" ]
history = [ "snarkvm-synthesizer/history" ]
test_targets = [ "snarkvm/test_targets" ]

[dependencies.anyhow]
version = "1.0.79"

[dependencies.axum]
version = "0.7"

[dependencies.axum-extra]
version = "0.9.0"
features = [ "erased-json", "typed-header" ]

[dependencies.http]
version = "1.0"

[dependencies.indexmap]
version = "2.1"
features = [ "serde", "rayon" ]

[dependencies.jsonwebtoken]
version = "9.2"

[dependencies.once_cell]
version = "1.19"

[dependencies.parking_lot]
version = "0.12"

[dependencies.serde]
version = "1"
default-features = false
features = [ "derive" ]

[dependencies.serde_json]
version = "1"
features = [ "preserve_order" ]

[dependencies.snarkos-node-consensus]
path = "../consensus"
version = "=3.1.0"

[dependencies.snarkos-node-router]
path = "../router"
version = "=3.1.0"

[dependencies.snarkvm-synthesizer]
#path = "../../../snarkVM/synthesizer"
<<<<<<< HEAD
git = "https://github.com/miazn/snarkVM.git"
rev = "2d1e290"
=======
#git = "https://github.com/AleoNet/snarkVM.git"
#rev = "6322baf"
version = "=1.1.0"
>>>>>>> d7b8c167
default-features = false
optional = true

[dependencies.rand]
version = "0.8"

[dependencies.rayon]
version = "1"
optional = true

[dependencies.snarkvm]
workspace = true

[dependencies.time]
version = "0.3"

[dependencies.tokio]
version = "1"

[dependencies.tower]
version = "0.4"

[dependencies.tower_governor]
version = "0.3"

[dependencies.tower-http]
version = "0.5"
features = [ "cors", "trace" ]

[dependencies.tracing]
version = "0.1"<|MERGE_RESOLUTION|>--- conflicted
+++ resolved
@@ -67,14 +67,8 @@
 
 [dependencies.snarkvm-synthesizer]
 #path = "../../../snarkVM/synthesizer"
-<<<<<<< HEAD
 git = "https://github.com/miazn/snarkVM.git"
-rev = "2d1e290"
-=======
-#git = "https://github.com/AleoNet/snarkVM.git"
-#rev = "6322baf"
-version = "=1.1.0"
->>>>>>> d7b8c167
+rev = "9fa0572"
 default-features = false
 optional = true
 
