--- conflicted
+++ resolved
@@ -38,12 +38,9 @@
 use tracing::*;
 
 use crate::{
-<<<<<<< HEAD
-=======
     connections::{Connection, ConnectionSide, Connections},
     protocols::{Protocol, Protocols},
     BannedPeers,
->>>>>>> 846244db
     Config,
     KnownPeers,
     Stats,
