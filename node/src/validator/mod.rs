// Copyright (C) 2019-2023 Aleo Systems Inc.
// This file is part of the snarkOS library.

// Licensed under the Apache License, Version 2.0 (the "License");
// you may not use this file except in compliance with the License.
// You may obtain a copy of the License at:
// http://www.apache.org/licenses/LICENSE-2.0

// Unless required by applicable law or agreed to in writing, software
// distributed under the License is distributed on an "AS IS" BASIS,
// WITHOUT WARRANTIES OR CONDITIONS OF ANY KIND, either express or implied.
// See the License for the specific language governing permissions and
// limitations under the License.

mod router;

use crate::traits::NodeInterface;
use snarkos_account::Account;
use snarkos_node_consensus::Consensus;
use snarkos_node_narwhal::{helpers::init_primary_channels, ledger_service::CoreLedgerService};
use snarkos_node_rest::Rest;
use snarkos_node_router::{
    messages::{NodeType, PuzzleResponse, UnconfirmedSolution, UnconfirmedTransaction},
    Heartbeat,
    Inbound,
    Outbound,
    Router,
    Routing,
};
use snarkos_node_sync::{BlockSync, BlockSyncMode};
use snarkos_node_tcp::{
    protocols::{Disconnect, Handshake, OnConnect, Reading, Writing},
    P2P,
};
use snarkvm::prelude::{
    block::{Block, Header},
    coinbase::ProverSolution,
    store::{ConsensusStorage, helpers::kafka::KafkaProducer},
    Ledger,
    Network,
};

use anyhow::Result;
use core::future::Future;
use parking_lot::Mutex;
use std::{
    net::SocketAddr,
    sync::{atomic::AtomicBool, Arc},
    time::Duration,
};
use tokio::task::JoinHandle;

/// A validator is a full node, capable of validating blocks.
#[derive(Clone)]
pub struct Validator<N: Network, C: ConsensusStorage<N>> {
    /// The ledger of the node.
    ledger: Ledger<N, C>,
    /// The consensus module of the node.
    consensus: Consensus<N>,
    /// The router of the node.
    router: Router<N>,
    /// The REST server of the node.
    rest: Option<Rest<N, C, Self>>,
    /// The sync module.
    sync: BlockSync<N>,
    /// The spawned handles.
    handles: Arc<Mutex<Vec<JoinHandle<()>>>>,
    /// The shutdown signal.
    shutdown: Arc<AtomicBool>,
}

impl<N: Network, C: ConsensusStorage<N>> Validator<N, C> {
    /// Initializes a new validator node.
    pub async fn new(
        node_ip: SocketAddr,
        rest_ip: Option<SocketAddr>,
        narwhal_ip: Option<SocketAddr>,
        account: Account<N>,
        trusted_peers: &[SocketAddr],
        trusted_validators: &[SocketAddr],
        genesis: Block<N>,
        cdn: Option<String>,
        dev: Option<u16>,
    ) -> Result<Self> {
        // Initialize the signal handler.
        let signal_node = Self::handle_signals();

        // Initialize the ledger.
        let ledger = Ledger::load(genesis, dev)?;
        // TODO: Remove me after Phase 3.
        let ledger = crate::phase_3_reset(ledger, dev)?;
        // Initialize the CDN.
        if let Some(base_url) = cdn {
            // Sync the ledger with the CDN.
            if let Err((_, error)) = snarkos_node_cdn::sync_ledger_with_cdn(&base_url, ledger.clone()).await {
                crate::log_clean_error(dev);
                return Err(error);
            }
        }

        // Initialize the ledger service.
        let ledger_service = Arc::new(CoreLedgerService::new(ledger.clone()));
        // Initialize the sync module.
        let sync = BlockSync::new(BlockSyncMode::Gateway, ledger_service.clone());

        // Initialize the consensus.
        let mut consensus = Consensus::new(account.clone(), ledger_service, narwhal_ip, trusted_validators, dev)?;
        // Initialize the primary channels.
        let (primary_sender, primary_receiver) = init_primary_channels::<N>();
        // Start the consensus.
        consensus.run(primary_sender, primary_receiver).await?;

        // Initialize the node router.
        let router = Router::new(
            node_ip,
            NodeType::Validator,
            account,
            trusted_peers,
            Self::MAXIMUM_NUMBER_OF_PEERS as u16,
            dev.is_some(),
        )
        .await?;

        // Initialize the node.
        let mut node = Self {
            ledger: ledger.clone(),
            consensus: consensus.clone(),
            router,
            rest: None,
            sync,
            handles: Default::default(),
            shutdown: Default::default(),
        };
        // Initialize the transaction pool.
        node.initialize_transaction_pool(dev)?;

        // Initialize the REST server.
        if let Some(rest_ip) = rest_ip {
            node.rest = Some(Rest::start(rest_ip, Some(consensus), ledger.clone(), Arc::new(node.clone()))?);
        }
        // Initialize the routing.
        node.initialize_routing().await;
        // Initialize the notification message loop.
        node.handles.lock().push(crate::start_notification_message_loop());
        // Pass the node to the signal handler.
        let _ = signal_node.set(node.clone());
        // Return the node.
        Ok(node)
    }

    /// Returns the ledger.
    pub fn ledger(&self) -> &Ledger<N, C> {
        &self.ledger
    }

    /// Returns the REST server.
    pub fn rest(&self) -> &Option<Rest<N, C, Self>> {
        &self.rest
    }
}

impl<N: Network, C: ConsensusStorage<N>> Validator<N, C> {
    // /// Initialize the transaction pool.
    // fn initialize_transaction_pool(&self, dev: Option<u16>) -> Result<()> {
    //     use snarkvm::{
    //         console::{
    //             account::ViewKey,
    //             program::{Identifier, Literal, Plaintext, ProgramID, Record, Value},
    //             types::U64,
    //         },
    //         ledger::block::transition::Output,
    //     };
    //     use std::str::FromStr;
    //
    //     // Initialize the locator.
    //     let locator = (ProgramID::from_str("credits.aleo")?, Identifier::from_str("split")?);
    //     // Initialize the record name.
    //     let record_name = Identifier::from_str("credits")?;
    //
    //     /// Searches the genesis block for the mint record.
    //     fn search_genesis_for_mint<N: Network>(
    //         block: Block<N>,
    //         view_key: &ViewKey<N>,
    //     ) -> Option<Record<N, Plaintext<N>>> {
    //         for transition in block.transitions().filter(|t| t.is_mint()) {
    //             if let Output::Record(_, _, Some(ciphertext)) = &transition.outputs()[0] {
    //                 if ciphertext.is_owner(view_key) {
    //                     match ciphertext.decrypt(view_key) {
    //                         Ok(record) => return Some(record),
    //                         Err(error) => {
    //                             error!("Failed to decrypt the mint output record - {error}");
    //                             return None;
    //                         }
    //                     }
    //                 }
    //             }
    //         }
    //         None
    //     }
    //
    //     /// Searches the block for the split record.
    //     fn search_block_for_split<N: Network>(
    //         block: Block<N>,
    //         view_key: &ViewKey<N>,
    //     ) -> Option<Record<N, Plaintext<N>>> {
    //         let mut found = None;
    //         // TODO (howardwu): Switch to the iterator when DoubleEndedIterator is supported.
    //         // block.transitions().rev().for_each(|t| {
    //         let splits = block.transitions().filter(|t| t.is_split()).collect::<Vec<_>>();
    //         splits.iter().rev().for_each(|t| {
    //             if found.is_some() {
    //                 return;
    //             }
    //             let Output::Record(_, _, Some(ciphertext)) = &t.outputs()[1] else {
    //                 error!("Failed to find the split output record");
    //                 return;
    //             };
    //             if ciphertext.is_owner(view_key) {
    //                 match ciphertext.decrypt(view_key) {
    //                     Ok(record) => found = Some(record),
    //                     Err(error) => {
    //                         error!("Failed to decrypt the split output record - {error}");
    //                     }
    //                 }
    //             }
    //         });
    //         found
    //     }
    //
    //     let self_ = self.clone();
    //     self.spawn(async move {
    //         // Retrieve the view key.
    //         let view_key = self_.view_key();
    //         // Initialize the record.
    //         let mut record = {
    //             let mut found = None;
    //             let mut height = self_.ledger.latest_height();
    //             while found.is_none() && height > 0 {
    //                 // Retrieve the block.
    //                 let Ok(block) = self_.ledger.get_block(height) else {
    //                     error!("Failed to get block at height {}", height);
    //                     break;
    //                 };
    //                 // Search for the latest split record.
    //                 if let Some(record) = search_block_for_split(block, view_key) {
    //                     found = Some(record);
    //                 }
    //                 // Decrement the height.
    //                 height = height.saturating_sub(1);
    //             }
    //             match found {
    //                 Some(record) => record,
    //                 None => {
    //                     // Retrieve the genesis block.
    //                     let Ok(block) = self_.ledger.get_block(0) else {
    //                         error!("Failed to get the genesis block");
    //                         return;
    //                     };
    //                     // Search the genesis block for the mint record.
    //                     if let Some(record) = search_genesis_for_mint(block, view_key) {
    //                         found = Some(record);
    //                     }
    //                     found.expect("Failed to find the split output record")
    //                 }
    //             }
    //         };
    //         info!("Starting transaction pool...");
    //         // Start the transaction loop.
    //         loop {
    //             tokio::time::sleep(Duration::from_secs(1)).await;
    //             // If the node is running in development mode, only generate if you are allowed.
    //             if let Some(dev) = dev {
    //                 if dev != 0 {
    //                     continue;
    //                 }
    //             }
    //
    //             // Prepare the inputs.
    //             let inputs = [Value::from(record.clone()), Value::from(Literal::U64(U64::new(1)))].into_iter();
    //             // Execute the transaction.
    //             let transaction = match self_.ledger.vm().execute(
    //                 self_.private_key(),
    //                 locator,
    //                 inputs,
    //                 None,
    //                 None,
    //                 &mut rand::thread_rng(),
    //             ) {
    //                 Ok(transaction) => transaction,
    //                 Err(error) => {
    //                     error!("Transaction pool encountered an execution error - {error}");
    //                     continue;
    //                 }
    //             };
    //             // Retrieve the transition.
    //             let Some(transition) = transaction.transitions().next() else {
    //                 error!("Transaction pool encountered a missing transition");
    //                 continue;
    //             };
    //             // Retrieve the second output.
    //             let Output::Record(_, _, Some(ciphertext)) = &transition.outputs()[1] else {
    //                 error!("Transaction pool encountered a missing output");
    //                 continue;
    //             };
    //             // Save the second output record.
    //             let Ok(next_record) = ciphertext.decrypt(view_key) else {
    //                 error!("Transaction pool encountered a decryption error");
    //                 continue;
    //             };
    //             // Broadcast the transaction.
    //             if self_
    //                 .unconfirmed_transaction(
    //                     self_.router.local_ip(),
    //                     UnconfirmedTransaction::from(transaction.clone()),
    //                     transaction.clone(),
    //                 )
    //                 .await
    //             {
    //                 info!("Transaction pool broadcasted the transaction");
    //                 let commitment = next_record.to_commitment(&locator.0, &record_name).unwrap();
    //                 while !self_.ledger.contains_commitment(&commitment).unwrap_or(false) {
    //                     tokio::time::sleep(Duration::from_secs(1)).await;
    //                 }
    //                 info!("Transaction accepted by the ledger");
    //             }
    //             // Save the record.
    //             record = next_record;
    //         }
    //     });
    //     Ok(())
    // }

    /// Initialize the transaction pool.
    fn initialize_transaction_pool(&self, dev: Option<u16>) -> Result<()> {
        use snarkvm::console::{
            program::{Identifier, Literal, ProgramID, Value},
            types::U64,
        };
        use std::str::FromStr;

        // Initialize the locator.
        let locator = (ProgramID::from_str("credits.aleo")?, Identifier::from_str("transfer_public")?);

        // Determine whether to start the loop.
        match dev {
            // If the node is running in development mode, only generate if you are allowed.
            Some(dev) => {
                // If the node is not the first node, do not start the loop.
                if dev != 0 {
                    return Ok(());
                }
            }
            None => {
                // Retrieve the genesis committee.
                let Ok(Some(committee)) = self.ledger.get_committee_for_round(0) else {
                    // If the genesis committee is not available, do not start the loop.
                    return Ok(());
                };
                // Retrieve the first member.
                // Note: It is guaranteed that the committee has at least one member.
                let first_member = committee.members().first().unwrap().0;
                // If the node is not the first member, do not start the loop.
                if self.address() != *first_member {
                    return Ok(());
                }
            }
        }

        let self_ = self.clone();
        self.spawn(async move {
            tokio::time::sleep(Duration::from_secs(3)).await;
            info!("Starting transaction pool...");

            // Start the transaction loop.
            loop {
                tokio::time::sleep(Duration::from_millis(500)).await;

                // Prepare the inputs.
                let inputs = [Value::from(Literal::Address(self_.address())), Value::from(Literal::U64(U64::new(1)))];
                // Execute the transaction.
                let transaction = match self_.ledger.vm().execute(
                    self_.private_key(),
                    locator,
                    inputs.into_iter(),
                    None,
                    10_000,
                    None,
                    &mut rand::thread_rng(),
                ) {
                    Ok(transaction) => transaction,
                    Err(error) => {
                        error!("Transaction pool encountered an execution error - {error}");
                        continue;
                    }
                };
                // Broadcast the transaction.
                if self_
                    .unconfirmed_transaction(
                        self_.router.local_ip(),
                        UnconfirmedTransaction::from(transaction.clone()),
                        transaction.clone(),
                    )
                    .await
                {
                    info!("Transaction pool broadcasted the transaction");
                }
            }
        });
        Ok(())
    }

    /// Spawns a task with the given future; it should only be used for long-running tasks.
    pub fn spawn<T: Future<Output = ()> + Send + 'static>(&self, future: T) {
        self.handles.lock().push(tokio::spawn(future));
    }
}

#[async_trait]
impl<N: Network, C: ConsensusStorage<N>> NodeInterface<N> for Validator<N, C> {
    /// Shuts down the node.
    async fn shut_down(&self) {
        info!("Shutting down...");

        // Shut down the node.
        trace!("Shutting down the node...");
        self.shutdown.store(true, std::sync::atomic::Ordering::Relaxed);

        // Abort the tasks.
        trace!("Shutting down the validator...");
        self.handles.lock().iter().for_each(|handle| handle.abort());

        // Shut down the router.
        self.router.shut_down().await;

        // Shut down consensus.
        trace!("Shutting down consensus...");
        self.consensus.shut_down().await;

        info!("Node has shut down.");
    }
}

<<<<<<< HEAD
impl<N: Network, C: ConsensusStorage<N>> Validator<N, C> {
    /// Initializes the sync pool.
    fn initialize_sync(&self) -> Result<()> {
        // Retrieve the canon locators.
        let canon_locators = crate::helpers::get_block_locators(&self.ledger)?;
        // Insert the canon locators into the sync pool.
        self.router.sync().insert_canon_locators(canon_locators).unwrap();
        let mut producer = KafkaProducer::new();

        // Start the sync loop.
        let validator = self.clone();
        self.handles.lock().push(tokio::spawn(async move {
            loop {
                // If the Ctrl-C handler registered the signal, stop the node.
                if validator.shutdown.load(Ordering::Relaxed) {
                    info!("Shutting down block production");
                    break;
                }
                trace!("before enqueue_verifying_keys");
                trace!(".............................");
                validator.ledger.enqueue_verifying_keys(&mut producer);
                validator.ledger.enqueue_program_mapping_names(&mut producer, "credits.aleo");
                // Sleep briefly to avoid triggering spam detection.
                tokio::time::sleep(Duration::from_secs(1)).await;

                // Prepare the block requests, if any.
                let block_requests = validator.router.sync().prepare_block_requests();
                trace!("Prepared {} block requests", block_requests.len());

                // Process the block requests.
                'outer: for (height, (hash, previous_hash, sync_ips)) in block_requests {
                    // Insert the block request into the sync pool.
                    let result =
                        validator.router.sync().insert_block_request(height, (hash, previous_hash, sync_ips.clone()));

                    // If the block request was inserted, send it to the peers.
                    if result.is_ok() {
                        // Construct the message.
                        let message =
                            Message::BlockRequest(BlockRequest { start_height: height, end_height: height + 1 });
                        // Send the message to the peers.
                        for sync_ip in sync_ips {
                            // If the send fails for any peer, remove the block request from the sync pool.
                            if validator.send(sync_ip, message.clone()).is_none() {
                                // Remove the entire block request.
                                validator.router.sync().remove_block_request(height);
                                // Break out of the loop.
                                break 'outer;
                            }
                        }
                        // Sleep for 10 milliseconds to avoid triggering spam detection.
                        tokio::time::sleep(Duration::from_millis(10)).await;
                    }
                }
            }
        }));
        Ok(())
    }
=======
#[cfg(test)]
mod tests {
    use super::*;
    use snarkvm::prelude::{
        store::{helpers::memory::ConsensusMemory, ConsensusStore},
        Testnet3,
        VM,
    };

    use anyhow::bail;
    use rand::SeedableRng;
    use rand_chacha::ChaChaRng;
    use std::str::FromStr;
>>>>>>> c96ac58a

    type CurrentNetwork = Testnet3;

    /// Use `RUST_MIN_STACK=67108864 cargo test --release profiler --features timer` to run this test.
    #[ignore]
    #[tokio::test]
    async fn test_profiler() -> Result<()> {
        // Specify the node attributes.
        let node = SocketAddr::from_str("0.0.0.0:4133").unwrap();
        let rest = SocketAddr::from_str("0.0.0.0:3033").unwrap();
        let dev = Some(0);

        // Initialize an (insecure) fixed RNG.
        let mut rng = ChaChaRng::seed_from_u64(1234567890u64);
        // Initialize the account.
        let account = Account::<CurrentNetwork>::new(&mut rng).unwrap();
        // Initialize a new VM.
        let vm = VM::from(ConsensusStore::<CurrentNetwork, ConsensusMemory<CurrentNetwork>>::open(None)?)?;
        // Initialize the genesis block.
        let genesis = vm.genesis_beacon(account.private_key(), &mut rng)?;

        println!("Initializing validator node...");

        let validator = Validator::<CurrentNetwork, ConsensusMemory<CurrentNetwork>>::new(
            node,
            Some(rest),
            None,
            account,
            &[],
            &[],
            genesis,
            None,
            dev,
        )
        .await
        .unwrap();

        println!("Loaded validator node with {} blocks", validator.ledger.latest_height(),);

        bail!("\n\nRemember to #[ignore] this test!\n\n")
    }
}<|MERGE_RESOLUTION|>--- conflicted
+++ resolved
@@ -35,7 +35,7 @@
 use snarkvm::prelude::{
     block::{Block, Header},
     coinbase::ProverSolution,
-    store::{ConsensusStorage, helpers::kafka::KafkaProducer},
+    store::ConsensusStorage,
     Ledger,
     Network,
 };
@@ -440,66 +440,6 @@
     }
 }
 
-<<<<<<< HEAD
-impl<N: Network, C: ConsensusStorage<N>> Validator<N, C> {
-    /// Initializes the sync pool.
-    fn initialize_sync(&self) -> Result<()> {
-        // Retrieve the canon locators.
-        let canon_locators = crate::helpers::get_block_locators(&self.ledger)?;
-        // Insert the canon locators into the sync pool.
-        self.router.sync().insert_canon_locators(canon_locators).unwrap();
-        let mut producer = KafkaProducer::new();
-
-        // Start the sync loop.
-        let validator = self.clone();
-        self.handles.lock().push(tokio::spawn(async move {
-            loop {
-                // If the Ctrl-C handler registered the signal, stop the node.
-                if validator.shutdown.load(Ordering::Relaxed) {
-                    info!("Shutting down block production");
-                    break;
-                }
-                trace!("before enqueue_verifying_keys");
-                trace!(".............................");
-                validator.ledger.enqueue_verifying_keys(&mut producer);
-                validator.ledger.enqueue_program_mapping_names(&mut producer, "credits.aleo");
-                // Sleep briefly to avoid triggering spam detection.
-                tokio::time::sleep(Duration::from_secs(1)).await;
-
-                // Prepare the block requests, if any.
-                let block_requests = validator.router.sync().prepare_block_requests();
-                trace!("Prepared {} block requests", block_requests.len());
-
-                // Process the block requests.
-                'outer: for (height, (hash, previous_hash, sync_ips)) in block_requests {
-                    // Insert the block request into the sync pool.
-                    let result =
-                        validator.router.sync().insert_block_request(height, (hash, previous_hash, sync_ips.clone()));
-
-                    // If the block request was inserted, send it to the peers.
-                    if result.is_ok() {
-                        // Construct the message.
-                        let message =
-                            Message::BlockRequest(BlockRequest { start_height: height, end_height: height + 1 });
-                        // Send the message to the peers.
-                        for sync_ip in sync_ips {
-                            // If the send fails for any peer, remove the block request from the sync pool.
-                            if validator.send(sync_ip, message.clone()).is_none() {
-                                // Remove the entire block request.
-                                validator.router.sync().remove_block_request(height);
-                                // Break out of the loop.
-                                break 'outer;
-                            }
-                        }
-                        // Sleep for 10 milliseconds to avoid triggering spam detection.
-                        tokio::time::sleep(Duration::from_millis(10)).await;
-                    }
-                }
-            }
-        }));
-        Ok(())
-    }
-=======
 #[cfg(test)]
 mod tests {
     use super::*;
@@ -513,7 +453,6 @@
     use rand::SeedableRng;
     use rand_chacha::ChaChaRng;
     use std::str::FromStr;
->>>>>>> c96ac58a
 
     type CurrentNetwork = Testnet3;
 
