// Copyright 2024 Aleo Network Foundation
// This file is part of the snarkOS library.

// Licensed under the Apache License, Version 2.0 (the "License");
// you may not use this file except in compliance with the License.
// You may obtain a copy of the License at:

// http://www.apache.org/licenses/LICENSE-2.0

// Unless required by applicable law or agreed to in writing, software
// distributed under the License is distributed on an "AS IS" BASIS,
// WITHOUT WARRANTIES OR CONDITIONS OF ANY KIND, either express or implied.
// See the License for the specific language governing permissions and
// limitations under the License.

mod common;
use common::*;

use snarkos_node_tcp::{protocols::Handshake, P2P};

use core::time::Duration;
use deadline::deadline;

#[tokio::test]
async fn test_disconnect_without_handshake() {
    // Create 2 routers.
    let node0 = validator(0, 1, &[], true).await;
    let node1 = client(0, 1).await;
    assert_eq!(node0.number_of_connected_peers(), 0);
    assert_eq!(node1.number_of_connected_peers(), 0);

    // Start listening.
    node0.tcp().enable_listener().await.unwrap();
    node1.tcp().enable_listener().await.unwrap();

    // Connect node0 to node1.
    node0.connect(node1.local_ip());
    // Await both nodes being connected.
    let node0_ = node0.clone();
    let node1_ = node1.clone();
    deadline!(Duration::from_secs(1), move || {
        node0_.tcp().num_connected() == 1 && node1_.tcp().num_connected() == 1
    });

    print_tcp!(node0);
    print_tcp!(node1);

    assert_eq!(node0.tcp().num_connected(), 1);
    assert_eq!(node0.tcp().num_connecting(), 0);
    assert_eq!(node1.tcp().num_connected(), 1);
    assert_eq!(node1.tcp().num_connecting(), 0);

    // Disconnect node0 from node1.
    // note: the lower-level disconnect call is used, as the higher-level
    // collection of connected peers is only altered during the handshake,
    // as well as the address resolver needed for the higher-level calls
    node0.tcp().disconnect(node1.local_ip()).await;
    // Await disconnection.
    let node0_ = node0.clone();
    deadline!(Duration::from_secs(1), move || { node0_.tcp().num_connected() == 0 });

    print_tcp!(node0);
    print_tcp!(node1);

    assert_eq!(node0.tcp().num_connected(), 0);
    assert_eq!(node0.tcp().num_connecting(), 0);
    assert_eq!(node1.tcp().num_connected(), 1); // Router 1 has no way of knowing that Router 0 disconnected.
    assert_eq!(node1.tcp().num_connecting(), 0);
}

#[tokio::test]
async fn test_disconnect_with_handshake() {
    // Create 2 routers.
    let node0 = validator(0, 1, &[], true).await;
    let node1 = client(0, 1).await;
    assert_eq!(node0.number_of_connected_peers(), 0);
    assert_eq!(node1.number_of_connected_peers(), 0);

    // Enable handshake protocol.
    node0.enable_handshake().await;
    node1.enable_handshake().await;

    // Start listening.
    node0.tcp().enable_listener().await.unwrap();
    node1.tcp().enable_listener().await.unwrap();

    // Connect node0 to node1.
    node0.connect(node1.local_ip());
<<<<<<< HEAD
    // Await for the nodes to be connected.
    let node0_ = node0.clone();
    let node1_ = node1.clone();
    deadline!(Duration::from_secs(1), move || {
        node0_.tcp().num_connected() == 1 && node1_.tcp().num_connected() == 1
    });
=======
    // Sleep briefly.
    tokio::time::sleep(Duration::from_millis(1000)).await;
>>>>>>> 2349f3ed

    print_tcp!(node0);
    print_tcp!(node1);

    // Check the TCP level.
    assert_eq!(node0.tcp().num_connected(), 1);
    assert_eq!(node0.tcp().num_connecting(), 0);
    assert_eq!(node1.tcp().num_connected(), 1);
    assert_eq!(node1.tcp().num_connecting(), 0);

    // Check the router level.
    assert_eq!(node0.number_of_connected_peers(), 1);
    assert_eq!(node1.number_of_connected_peers(), 1);

    // Disconnect node0 from node1.
    node0.disconnect(node1.local_ip());
    // Await nodes being disconnected.
    let node0_ = node0.clone();
    deadline!(Duration::from_secs(1), move || { node0_.tcp().num_connected() == 0 });

    print_tcp!(node0);
    print_tcp!(node1);

    assert_eq!(node0.tcp().num_connected(), 0);
    assert_eq!(node0.tcp().num_connecting(), 0);
    assert_eq!(node1.tcp().num_connected(), 1); // Router 1 has no way of knowing that Router 0 disconnected.
    assert_eq!(node1.tcp().num_connecting(), 0);
}<|MERGE_RESOLUTION|>--- conflicted
+++ resolved
@@ -86,17 +86,12 @@
 
     // Connect node0 to node1.
     node0.connect(node1.local_ip());
-<<<<<<< HEAD
     // Await for the nodes to be connected.
     let node0_ = node0.clone();
     let node1_ = node1.clone();
     deadline!(Duration::from_secs(1), move || {
         node0_.tcp().num_connected() == 1 && node1_.tcp().num_connected() == 1
     });
-=======
-    // Sleep briefly.
-    tokio::time::sleep(Duration::from_millis(1000)).await;
->>>>>>> 2349f3ed
 
     print_tcp!(node0);
     print_tcp!(node1);
