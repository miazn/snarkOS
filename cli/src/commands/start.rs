--- conflicted
+++ resolved
@@ -546,11 +546,7 @@
         // Initialize the node.
         let bft_ip = if self.dev.is_some() { self.bft } else { None };
         match node_type {
-<<<<<<< HEAD
-            NodeType::Validator => Node::new_validator(self.node, bft_ip, rest_ip, self.rest_rps, account, &trusted_peers, &trusted_validators, genesis, cdn, storage_mode, self.allow_external_peers).await,
-=======
-            NodeType::Validator => Node::new_validator(self.node, bft_ip, rest_ip, self.rest_rps, account, &trusted_peers, &trusted_validators, genesis, cdn, storage_mode, dev_txs).await,
->>>>>>> bb7664c2
+            NodeType::Validator => Node::new_validator(self.node, bft_ip, rest_ip, self.rest_rps, account, &trusted_peers, &trusted_validators, genesis, cdn, storage_mode, dev_txs, self.allow_external_peers).await,
             NodeType::Prover => Node::new_prover(self.node, account, &trusted_peers, genesis, storage_mode).await,
             NodeType::Client => Node::new_client(self.node, rest_ip, self.rest_rps, account, &trusted_peers, genesis, cdn, storage_mode).await,
         }
